name: CI
on:
  push:
    branches: [main]
  pull_request:

env:
  FORCE_COLOR: "1"

concurrency:
  group: ${{ github.workflow }}-${{ github.ref }}
  cancel-in-progress: true

jobs:
  build:
    runs-on: ${{ matrix.os }}
    strategy:
      matrix:
        os: [ubuntu-20.04, windows-latest, macos-latest]
<<<<<<< HEAD
        python-version: ["3.7", "3.8", "3.9", "3.10", "3.11"]
        tox-version: ["latest", "<4"]
=======
        python-version: ["3.7", "3.8", "3.9", "3.10", "3.11", "3.12"]
>>>>>>> 5c82dc55
    steps:
      - uses: actions/checkout@v4
      - name: Set up Python ${{ matrix.python-version }}
        uses: actions/setup-python@v4
        with:
          python-version: ${{ matrix.python-version }}
      - name: Set up Miniconda
        uses: conda-incubator/setup-miniconda@v2
        with:
          auto-update-conda: true
          python-version: ${{ matrix.python-version }}
          miniforge-variant: Mambaforge
          use-mamba: true
      - name: Install Nox-under-test
        run: |
          python -m pip install --disable-pip-version-check .
      - name: Run tests on ${{ matrix.os }}
        run: nox --non-interactive --error-on-missing-interpreter --session "tests(python='${{ matrix.python-version }}', tox_version='${{ matrix.tox-version }}')" -- --full-trace
      - name: Save coverage report
        uses: actions/upload-artifact@v3
        with:
          name: coverage
          path: .coverage.*

  coverage:
    needs: build
    runs-on: ubuntu-latest
    steps:
      - uses: actions/checkout@v3
      - name: Set up Python 3.11
        uses: actions/setup-python@v4
        with:
          python-version: "3.11"
      - name: Install Nox-under-test
        run: |
          python -m pip install --disable-pip-version-check .
      - name: Download individual coverage reports
        uses: actions/download-artifact@v3
        with:
          name: coverage
      - name: Display structure of downloaded files
        run: ls -aR
      - name: Run coverage
        run: nox --non-interactive --session "cover"

  lint:
    runs-on: ubuntu-latest
    steps:
      - uses: actions/checkout@v4
      - name: Set up Python 3.9
        uses: actions/setup-python@v4
        with:
          python-version: 3.9
      - name: Install Nox-under-test
        run: |
          python -m pip install --disable-pip-version-check .
      - name: Lint
        run: nox --non-interactive --error-on-missing-interpreter --session "lint"
  docs:
    runs-on: ubuntu-latest
    steps:
      - uses: actions/checkout@v4
      - name: Set up Python 3.9
        uses: actions/setup-python@v4
        with:
          python-version: 3.9
      - name: Install Nox-under-test
        run: |
          python -m pip install --disable-pip-version-check .
      - name: Docs
        run: nox --non-interactive --error-on-missing-interpreter --session "docs"
  deploy:
    needs: build
    runs-on: ubuntu-latest
    if: github.event_name == 'push' && contains(github.ref, 'refs/tags/')
    steps:
      - uses: actions/checkout@v4
      - name: Build sdist and wheel
        run: pipx run build
      - name: Publish distribution PyPI
        uses: pypa/gh-action-pypi-publish@release/v1
        with:
          password: ${{ secrets.PYPI_API_TOKEN }}<|MERGE_RESOLUTION|>--- conflicted
+++ resolved
@@ -17,12 +17,8 @@
     strategy:
       matrix:
         os: [ubuntu-20.04, windows-latest, macos-latest]
-<<<<<<< HEAD
-        python-version: ["3.7", "3.8", "3.9", "3.10", "3.11"]
+        python-version: ["3.7", "3.8", "3.9", "3.10", "3.11", "3.12"]
         tox-version: ["latest", "<4"]
-=======
-        python-version: ["3.7", "3.8", "3.9", "3.10", "3.11", "3.12"]
->>>>>>> 5c82dc55
     steps:
       - uses: actions/checkout@v4
       - name: Set up Python ${{ matrix.python-version }}
