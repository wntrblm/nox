# Copyright 2016 Alethea Katherine Flowers
#
# Licensed under the Apache License, Version 2.0 (the "License");
# you may not use this file except in compliance with the License.
# You may obtain a copy of the License at
#
#    http://www.apache.org/licenses/LICENSE-2.0
#
# Unless required by applicable law or agreed to in writing, software
# distributed under the License is distributed on an "AS IS" BASIS,
# WITHOUT WARRANTIES OR CONDITIONS OF ANY KIND, either express or implied.
# See the License for the specific language governing permissions and
# limitations under the License.

import functools
import os
<<<<<<< HEAD
import shutil
=======
import platform
>>>>>>> 7ad30a0e

import nox

ON_WINDOWS_CI = "CI" in os.environ and platform.system() == "Windows"


def is_python_version(session, version):
    if not version.startswith(session.python):
        return False
    py_version = session.run("python", "-V", silent=True)
    py_version = py_version.partition(" ")[2].strip()
    return py_version.startswith(version)


@nox.session(python=["3.6", "3.7", "3.8", "3.9"])
def tests(session):
    """Run test suite with pytest."""
    session.create_tmp()
    session.install("-r", "requirements-test.txt")
    session.install("-e", ".[tox_to_nox]")
    tests = session.posargs or ["tests/"]
    if is_python_version(session, "3.6.0"):
        session.run("pytest", *tests)
        return
    session.run(
        "pytest",
        "--cov=nox",
        "--cov-config",
        ".coveragerc",
        "--cov-report=",
        *tests,
        env={"COVERAGE_FILE": ".coverage.{}".format(session.python)}
    )
    session.notify("cover")


@nox.session(python=["3.6", "3.7", "3.8", "3.9"], venv_backend="conda")
def conda_tests(session):
    """Run test suite with pytest."""
    session.create_tmp()
    session.conda_install(
        "--file", "requirements-conda-test.txt", "--channel", "conda-forge"
    )
    session.install("contexter", "--no-deps")
    session.install("-e", ".", "--no-deps")
    tests = session.posargs or ["tests/"]
    session.run("pytest", *tests)


@nox.session
def cover(session):
    """Coverage analysis."""
    if ON_WINDOWS_CI:
        return

    session.install("coverage")
<<<<<<< HEAD
    if ON_APPVEYOR:
        fail_under = "--fail-under=99"
    else:
        fail_under = "--fail-under=100"
    session.run("coverage", "combine")
    session.run("coverage", "report", fail_under, "--show-missing")
=======
    session.run("coverage", "report", "--fail-under=100", "--show-missing")
>>>>>>> 7ad30a0e
    session.run("coverage", "erase")


@nox.session(python="3.8")
def blacken(session):
    """Run black code formatter."""
    session.install("black==19.3b0", "isort==4.3.21")
    files = ["nox", "tests", "noxfile.py", "setup.py"]
    session.run("black", *files)
    session.run("isort", "--recursive", *files)


@nox.session(python="3.8")
def lint(session):
    session.install("flake8==3.7.8", "black==19.3b0", "isort==4.3.21", "mypy==0.720")
    session.run(
        "mypy",
        "--disallow-untyped-defs",
        "--warn-unused-ignores",
        "--ignore-missing-imports",
        "nox",
    )
    files = ["nox", "tests", "noxfile.py", "setup.py"]
    session.run("black", "--check", *files)
    session.run("isort", "--check", "--recursive", *files)
    session.run("flake8", "nox", *files)


@nox.session(python="3.7")
def docs(session):
    """Build the documentation."""
<<<<<<< HEAD
    shutil.rmtree("docs/_build", ignore_errors=True)
=======
    output_dir = os.path.join(session.create_tmp(), "output")
    doctrees, html = map(
        functools.partial(os.path.join, output_dir), ["doctrees", "html"]
    )
    session.run("rm", "-rf", output_dir, external=True)
>>>>>>> 7ad30a0e
    session.install("-r", "requirements-test.txt")
    session.install(".")
    session.cd("docs")
    sphinx_args = ["-b", "html", "-W", "-d", doctrees, ".", html]

    if not session.interactive:
        sphinx_cmd = "sphinx-build"
    else:
        sphinx_cmd = "sphinx-autobuild"
        sphinx_args.insert(0, "--open-browser")

    session.run(sphinx_cmd, *sphinx_args)<|MERGE_RESOLUTION|>--- conflicted
+++ resolved
@@ -14,11 +14,8 @@
 
 import functools
 import os
-<<<<<<< HEAD
 import shutil
-=======
 import platform
->>>>>>> 7ad30a0e
 
 import nox
 
@@ -75,16 +72,8 @@
         return
 
     session.install("coverage")
-<<<<<<< HEAD
-    if ON_APPVEYOR:
-        fail_under = "--fail-under=99"
-    else:
-        fail_under = "--fail-under=100"
     session.run("coverage", "combine")
-    session.run("coverage", "report", fail_under, "--show-missing")
-=======
     session.run("coverage", "report", "--fail-under=100", "--show-missing")
->>>>>>> 7ad30a0e
     session.run("coverage", "erase")
 
 
@@ -116,15 +105,11 @@
 @nox.session(python="3.7")
 def docs(session):
     """Build the documentation."""
-<<<<<<< HEAD
-    shutil.rmtree("docs/_build", ignore_errors=True)
-=======
     output_dir = os.path.join(session.create_tmp(), "output")
     doctrees, html = map(
         functools.partial(os.path.join, output_dir), ["doctrees", "html"]
     )
     session.run("rm", "-rf", output_dir, external=True)
->>>>>>> 7ad30a0e
     session.install("-r", "requirements-test.txt")
     session.install(".")
     session.cd("docs")
