--- conflicted
+++ resolved
@@ -31,21 +31,16 @@
     nox.options.sessions.append("conda_tests")
 
 
-<<<<<<< HEAD
 @nox.session
 @nox.parametrize(
     "python, tox_version",
     [
         (python, tox_version)
-        for python in ("3.7", "3.8", "3.9", "3.10", "3.11")
+        for python in ("3.7", "3.8", "3.9", "3.10", "3.11", "3.12")
         for tox_version in ("latest", "<4")
     ],
 )
 def tests(session: nox.Session, tox_version: str) -> None:
-=======
-@nox.session(python=["3.7", "3.8", "3.9", "3.10", "3.11", "3.12"])
-def tests(session: nox.Session) -> None:
->>>>>>> 5c82dc55
     """Run test suite with pytest."""
     # Because there is a dependency conflict between
     # argcomplete and the latest tox (both depend on
