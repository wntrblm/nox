[build-system]
build-backend = "setuptools.build_meta"
requires = [
  "setuptools>=61",
]

[project]
name = "nox"
version = "2022.1.7"
description = "Flexible test automation."
readme = "README.md"
<<<<<<< HEAD
requires-python = ">=3.7"
license = { text = "Apache-2.0" }
authors = [{ name = "Alethea Katherine Flowers" }, { email = "me@thea.codes" }]
classifiers = [
    "Development Status :: 5 - Production/Stable",
    "Environment :: Console",
    "Intended Audience :: Developers",
    "License :: OSI Approved :: Apache Software License",
    "Operating System :: MacOS",
    "Operating System :: Microsoft :: Windows",
    "Operating System :: POSIX",
    "Operating System :: Unix",
    "Programming Language :: Python",
    "Programming Language :: Python :: 3",
    "Programming Language :: Python :: 3 :: Only",
    "Programming Language :: Python :: 3.7",
    "Programming Language :: Python :: 3.8",
    "Programming Language :: Python :: 3.9",
    "Programming Language :: Python :: 3.10",
    "Topic :: Software Development :: Testing",
=======
keywords = [
  "automation",
  "testing",
  "tox",
]
license = { file = "LICENSE" }
authors = [
  { name = "Alethea Katherine Flowers" },
  { email = "me@thea.codes" },
>>>>>>> e0b7c482
]
requires-python = ">=3.7"
dependencies = [
  "argcomplete<3.0,>=1.9.4",
  "colorlog<7.0.0,>=2.6.1",
  'importlib-metadata; python_version < "3.8"',
  "packaging>=20.9",
  "py<2.0.0,>=1.4",
  'typing-extensions>=3.7.4; python_version < "3.8"',
  "virtualenv>=14",
]
classifiers = [
  "Development Status :: 5 - Production/Stable",
  "Environment :: Console",
  "Intended Audience :: Developers",
  "License :: OSI Approved :: Apache Software License",
  "Operating System :: MacOS",
  "Operating System :: Microsoft :: Windows",
  "Operating System :: POSIX",
  "Operating System :: Unix",
  "Programming Language :: Python",
  "Programming Language :: Python :: 3",
  "Programming Language :: Python :: 3 :: Only",
  "Programming Language :: Python :: 3.7",
  "Programming Language :: Python :: 3.8",
  "Programming Language :: Python :: 3.9",
  "Programming Language :: Python :: 3.10",
  "Topic :: Software Development :: Testing",
]
[project.optional-dependencies]
tox_to_nox = [
  "jinja2",
  "tox",
]

[project.urls]
bug-tracker = "https://github.com/wntrblm/nox/issues"
documentation = "https://nox.thea.codes"
homepage = "https://github.com/wntrblm/nox"
repository = "https://github.com/wntrblm/nox"

[project.scripts]
nox = "nox.__main__:main"
tox-to-nox = "nox.tox_to_nox:main"


[tool.setuptools]
zip-safe = false
include-package-data = true
package-data = { "nox" = [ "py.typed" ] }

[tool.isort]
profile = "black"

[tool.coverage.run]
branch = true
omit = [ "nox/_typing.py" ]

[tool.coverage.report]
exclude_lines = [ "pragma: no cover", "if _typing.TYPE_CHECKING:", "@overload" ]

[tool.pytest.ini_options]
minversion = "6.0"
addopts = [ "-ra", "--strict-markers", "--strict-config" ]
xfail_strict = true
filterwarnings = [ "error" ]
log_cli_level = "info"
testpaths = [ "tests" ]

[tool.mypy]
files = [ "nox/**/*.py", "noxfile.py" ]
python_version = "3.7"
show_error_codes = true
strict = true
warn_unreachable = true
enable_error_code = [ "ignore-without-code", "redundant-expr", "truthy-bool" ]

[[tool.mypy.overrides]]
module = [ "argcomplete", "colorlog.*", "py", "tox.*" ]
ignore_missing_imports = true

[tool.check-manifest]
ignore = [
  "action.yml",
  "docs/**",
  "noxfile.py",
  "requirements-conda-test.txt",
  "requirements-dev.txt",
  "requirements-test.txt",
  "*.md",
  ".*",
]<|MERGE_RESOLUTION|>--- conflicted
+++ resolved
@@ -9,38 +9,15 @@
 version = "2022.1.7"
 description = "Flexible test automation."
 readme = "README.md"
-<<<<<<< HEAD
-requires-python = ">=3.7"
-license = { text = "Apache-2.0" }
-authors = [{ name = "Alethea Katherine Flowers" }, { email = "me@thea.codes" }]
-classifiers = [
-    "Development Status :: 5 - Production/Stable",
-    "Environment :: Console",
-    "Intended Audience :: Developers",
-    "License :: OSI Approved :: Apache Software License",
-    "Operating System :: MacOS",
-    "Operating System :: Microsoft :: Windows",
-    "Operating System :: POSIX",
-    "Operating System :: Unix",
-    "Programming Language :: Python",
-    "Programming Language :: Python :: 3",
-    "Programming Language :: Python :: 3 :: Only",
-    "Programming Language :: Python :: 3.7",
-    "Programming Language :: Python :: 3.8",
-    "Programming Language :: Python :: 3.9",
-    "Programming Language :: Python :: 3.10",
-    "Topic :: Software Development :: Testing",
-=======
 keywords = [
   "automation",
   "testing",
   "tox",
 ]
-license = { file = "LICENSE" }
+license = { text = "Apache-2.0" }
 authors = [
   { name = "Alethea Katherine Flowers" },
   { email = "me@thea.codes" },
->>>>>>> e0b7c482
 ]
 requires-python = ">=3.7"
 dependencies = [
