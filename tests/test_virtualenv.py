# Copyright 2016 Alethea Katherine Flowers
#
# Licensed under the Apache License, Version 2.0 (the "License");
# you may not use this file except in compliance with the License.
# You may obtain a copy of the License at
#
#    http://www.apache.org/licenses/LICENSE-2.0
#
# Unless required by applicable law or agreed to in writing, software
# distributed under the License is distributed on an "AS IS" BASIS,
# WITHOUT WARRANTIES OR CONDITIONS OF ANY KIND, either express or implied.
# See the License for the specific language governing permissions and
# limitations under the License.

import os
import shutil
import sys
from unittest import mock

import py
import pytest

import nox.virtualenv


IS_WINDOWS = nox.virtualenv._SYSTEM == "Windows"
<<<<<<< HEAD
RAISE_ERROR = "RAISE_ERROR"
=======
HAS_CONDA = shutil.which("conda") is not None
>>>>>>> 39b0f955


@pytest.fixture
def make_one(tmpdir):
    def factory(*args, **kwargs):
        location = tmpdir.join("venv")
        venv = nox.virtualenv.VirtualEnv(location.strpath, *args, **kwargs)
        return (venv, location)

    return factory


@pytest.fixture
<<<<<<< HEAD
def make_mocked_interpreter_path():
    def factory(path, sysexec_result):
        def mock_sysexec(*_):
            if sysexec_result == RAISE_ERROR:
                raise py.process.cmdexec.Error(1, 1, "", "", "")
            else:
                return sysexec_result

        attrs = {
            "sysexec.side_effect": mock_sysexec,
            "__str__": mock.Mock(return_value=path),
        }
        mock_python = mock.Mock()
        mock_python.configure_mock(**attrs)

        return mock_python
=======
def make_conda(tmpdir):
    def factory(*args, **kwargs):
        location = tmpdir.join("condaenv")
        venv = nox.virtualenv.CondaEnv(location.strpath, *args, **kwargs)
        return (venv, location)
>>>>>>> 39b0f955

    return factory


<<<<<<< HEAD
@pytest.fixture
def patch_sysfind(make_mocked_interpreter_path):
    def patcher(sysfind, only_find, sysfind_result, sysexec_result):
        mock_python = make_mocked_interpreter_path(sysfind_result, sysexec_result)

        def mock_sysfind(arg):
            if sysfind_result is None:
                return None
            elif arg.lower() in only_find:
                return mock_python
            else:
                return None

        sysfind.side_effect = mock_sysfind

        return sysfind

    return patcher


=======
>>>>>>> 39b0f955
def test_process_env_constructor():
    penv = nox.virtualenv.ProcessEnv()
    assert not penv.bin

    penv = nox.virtualenv.ProcessEnv(env={"SIGIL": "123"})
    assert penv.env["SIGIL"] == "123"


def test_condaenv_constructor_defaults(make_conda):
    venv, _ = make_conda()
    assert venv.location
    assert venv.interpreter is None
    assert venv.reuse_existing is False


def test_condaenv_constructor_explicit(make_conda):
    venv, _ = make_conda(interpreter="3.5", reuse_existing=True)
    assert venv.location
    assert venv.interpreter == "3.5"
    assert venv.reuse_existing is True


@pytest.mark.skipif(not HAS_CONDA, reason="Missing conda command.")
def test_condaenv_create(make_conda):
    venv, dir_ = make_conda()
    venv.create()

    if IS_WINDOWS:
        assert dir_.join("python.exe").check()
        assert dir_.join("Scripts", "pip.exe").check()
        assert dir_.join("Library").check()
    else:
        assert dir_.join("bin", "python").check()
        assert dir_.join("bin", "pip").check()
        assert dir_.join("lib").check()

    # Test running create on an existing environment. It should be deleted.
    dir_.ensure("test.txt")
    venv.create()
    assert not dir_.join("test.txt").check()

    # Test running create on an existing environment with reuse_exising
    # enabled, it should not be deleted.
    dir_.ensure("test.txt")
    assert dir_.join("test.txt").check()
    venv.reuse_existing = True
    venv.create()
    assert dir_.join("test.txt").check()


@pytest.mark.skipif(IS_WINDOWS, reason="Not testing multiple interpreters on Windows.")
@pytest.mark.skipif(not HAS_CONDA, reason="Missing conda command.")
def test_condaenv_create_interpreter(make_conda):
    venv, dir_ = make_conda(interpreter="3.7")
    venv.create()
    assert dir_.join("bin", "python").check()
    assert dir_.join("bin", "python3.7").check()


@mock.patch("nox.virtualenv._SYSTEM", new="Windows")
def test_condaenv_bin_windows(make_conda):
    venv, dir_ = make_conda()
    assert dir_.join("Scripts").strpath == venv.bin


def test_constructor_defaults(make_one):
    venv, _ = make_one()
    assert venv.location
    assert venv.interpreter is None
    assert venv.reuse_existing is False


@pytest.mark.skipif(IS_WINDOWS, reason="Not testing multiple interpreters on Windows.")
def test_constructor_explicit(make_one):
    venv, _ = make_one(interpreter="python3.5", reuse_existing=True)
    assert venv.location
    assert venv.interpreter == "python3.5"
    assert venv.reuse_existing is True


def test_env(monkeypatch, make_one):
    monkeypatch.setenv("SIGIL", "123")
    venv, _ = make_one()
    assert venv.env["SIGIL"] == "123"
    assert venv.bin in venv.env["PATH"]
    assert venv.bin not in os.environ["PATH"]


def test_blacklisted_env(monkeypatch, make_one):
    monkeypatch.setenv("__PYVENV_LAUNCHER__", "meep")
    venv, _ = make_one()
    assert "__PYVENV_LAUNCHER__" not in venv.bin


def test__clean_location(monkeypatch, make_one):
    venv, dir_ = make_one()

    # Don't re-use existing, but doesn't currently exist.
    # Should return True indicating that the venv needs to be created.
    monkeypatch.delattr(nox.virtualenv.shutil, "rmtree")
    assert not dir_.check()
    assert venv._clean_location()

    # Re-use existing, and currently exists.
    # Should return False indicating that the venv doesn't need to be created.
    dir_.mkdir()
    assert dir_.check()
    venv.reuse_existing = True
    assert not venv._clean_location()

    # Don't re-use existing, and currently exists.
    # Should return True indicating the venv needs to be created.
    monkeypatch.undo()
    assert dir_.check()
    venv.reuse_existing = False
    assert venv._clean_location()
    assert not dir_.check()

    # Re-use existing, but doesn't exist.
    # Should return True indicating the venv needs to be created.
    venv.reuse_existing = True
    assert venv._clean_location()


def test_bin(make_one):
    venv, dir_ = make_one()

    if IS_WINDOWS:
        assert dir_.join("Scripts").strpath == venv.bin
    else:
        assert dir_.join("bin").strpath == venv.bin


@mock.patch("nox.virtualenv._SYSTEM", new="Windows")
def test_bin_windows(make_one):
    venv, dir_ = make_one()
    assert dir_.join("Scripts").strpath == venv.bin


def test_create(make_one):
    venv, dir_ = make_one()
    venv.create()

    if IS_WINDOWS:
        assert dir_.join("Scripts", "python.exe").check()
        assert dir_.join("Scripts", "pip.exe").check()
        assert dir_.join("Lib").check()
    else:
        assert dir_.join("bin", "python").check()
        assert dir_.join("bin", "pip").check()
        assert dir_.join("lib").check()

    # Test running create on an existing environment. It should be deleted.
    dir_.ensure("test.txt")
    venv.create()
    assert not dir_.join("test.txt").check()

    # Test running create on an existing environment with reuse_exising
    # enabled, it should not be deleted.
    dir_.ensure("test.txt")
    assert dir_.join("test.txt").check()
    venv.reuse_existing = True
    venv.create()
    assert dir_.join("test.txt").check()


@pytest.mark.skipif(IS_WINDOWS, reason="Not testing multiple interpreters on Windows.")
def test_create_interpreter(make_one):
    venv, dir_ = make_one(interpreter="python3")
    venv.create()
    assert dir_.join("bin", "python").check()
    assert dir_.join("bin", "python3").check()


def test__resolved_interpreter_none(make_one):
    # Establish that the _resolved_interpreter method is a no-op if the
    # interpreter is not set.
    venv, _ = make_one(interpreter=None)
    assert venv._resolved_interpreter == sys.executable


@pytest.mark.parametrize(
    ["input_", "expected"],
    [
        ("3", "python3"),
        ("3.6", "python3.6"),
        ("3.6.2", "python3.6"),
        ("2.7.15", "python2.7"),
    ],
)
@mock.patch("nox.virtualenv._SYSTEM", new="Linux")
@mock.patch.object(py.path.local, "sysfind", return_value=True)
def test__resolved_interpreter_numerical_non_windows(
    sysfind, make_one, input_, expected
):
    venv, _ = make_one(interpreter=input_)

    assert venv._resolved_interpreter == expected
    sysfind.assert_called_once_with(expected)


@pytest.mark.parametrize("input_", ["2.", "2.7."])
@mock.patch("nox.virtualenv._SYSTEM", new="Linux")
@mock.patch.object(py.path.local, "sysfind", return_value=False)
def test__resolved_interpreter_invalid_numerical_id(sysfind, make_one, input_):
    venv, _ = make_one(interpreter=input_)

    with pytest.raises(nox.virtualenv.InterpreterNotFound):
        venv._resolved_interpreter

    sysfind.assert_called_once_with(input_)


@mock.patch("nox.virtualenv._SYSTEM", new="Linux")
@mock.patch.object(py.path.local, "sysfind", return_value=False)
def test__resolved_interpreter_32_bit_non_windows(sysfind, make_one):
    venv, _ = make_one(interpreter="3.6-32")

    with pytest.raises(nox.virtualenv.InterpreterNotFound):
        venv._resolved_interpreter
    sysfind.assert_called_once_with("3.6-32")


@mock.patch("nox.virtualenv._SYSTEM", new="Linux")
@mock.patch.object(py.path.local, "sysfind", return_value=True)
def test__resolved_interpreter_non_windows(sysfind, make_one):
    # Establish that the interpreter is simply passed through resolution
    # on non-Windows.
    venv, _ = make_one(interpreter="python3.6")

    assert venv._resolved_interpreter == "python3.6"
    sysfind.assert_called_once_with("python3.6")


@mock.patch("nox.virtualenv._SYSTEM", new="Windows")
@mock.patch.object(py.path.local, "sysfind")
def test__resolved_interpreter_windows_full_path(sysfind, make_one):
    # Establish that if we get a fully-qualified system path (on Windows
    # or otherwise) and the path exists, that we accept it.
    venv, _ = make_one(interpreter=r"c:\Python36\python.exe")

    sysfind.return_value = py.path.local(venv.interpreter)
    assert venv._resolved_interpreter == r"c:\Python36\python.exe"
    sysfind.assert_called_once_with(r"c:\Python36\python.exe")


@pytest.mark.parametrize(
    ["input_", "expected"],
    [
        ("3.7", r"c:\python37-x64\python.exe"),
        ("python3.6", r"c:\python36-x64\python.exe"),
        ("2.7-32", r"c:\python27\python.exe"),
    ],
)
@mock.patch("nox.virtualenv._SYSTEM", new="Windows")
@mock.patch.object(py.path.local, "sysfind")
def test__resolved_interpreter_windows_pyexe(sysfind, make_one, input_, expected):
    # Establish that if we get a standard pythonX.Y path, we look it
    # up via the py launcher on Windows.
    venv, _ = make_one(interpreter=input_)

    # Trick the system into thinking that it cannot find python3.6
    # (it likely will on Unix). Also, when the system looks for the
    # py launcher, give it a dummy that returns our test value when
    # run.
    attrs = {"sysexec.return_value": expected}
    mock_py = mock.Mock()
    mock_py.configure_mock(**attrs)
    sysfind.side_effect = lambda arg: mock_py if arg == "py" else None

    # Okay now run the test.
    assert venv._resolved_interpreter == expected
    assert sysfind.call_count == 2
    if input_ == "3.7":
        sysfind.assert_has_calls([mock.call("python3.7"), mock.call("py")])
    else:
        sysfind.assert_has_calls([mock.call(input_), mock.call("py")])


@mock.patch("nox.virtualenv._SYSTEM", new="Windows")
@mock.patch.object(py.path.local, "sysfind")
def test__resolved_interpreter_windows_pyexe_fails(sysfind, make_one):
    # Establish that if the py launcher fails, we give the right error.
    venv, _ = make_one(interpreter="python3.6")

    # Trick the nox.virtualenv._SYSTEM into thinking that it cannot find python3.6
    # (it likely will on Unix). Also, when the nox.virtualenv._SYSTEM looks for the
    # py launcher, give it a dummy that fails.
    attrs = {"sysexec.side_effect": py.process.cmdexec.Error(1, 1, "", "", "")}
    mock_py = mock.Mock()
    mock_py.configure_mock(**attrs)
    sysfind.side_effect = lambda arg: mock_py if arg == "py" else None

    # Okay now run the test.
    with pytest.raises(nox.virtualenv.InterpreterNotFound):
        venv._resolved_interpreter

    sysfind.assert_any_call("python3.6")
    sysfind.assert_any_call("py")


@mock.patch("nox.virtualenv._SYSTEM", new="Windows")
@mock.patch.object(py.path.local, "sysfind")
def test__resolved_interpreter_windows_path_and_version(
    sysfind, make_one, patch_sysfind
):
    # Establish that if we get a standard pythonX.Y path, we look it
    # up via the path on Windows.
    venv, _ = make_one(interpreter="3.7")

    # Trick the system into thinking that it cannot find
    # pythonX.Y up until the python-in-path check at the end.
    # Also, we don't give it a mock py launcher.
    # But we give it a mock python interpreter to find
    # in the system path.
    correct_path = r"c:\python37-x64\python.exe"
    patch_sysfind(
        sysfind,
        only_find=("python", "python.exe"),
        sysfind_result=correct_path,
        sysexec_result="3.7.3\\n",
    )

    # Okay, now run the test.
    assert venv._resolved_interpreter == correct_path


@pytest.mark.parametrize("input_", ["2.7", "python3.7", "goofy"])
@pytest.mark.parametrize("sysfind_result", [r"c:\python37-x64\python.exe", None])
@pytest.mark.parametrize("sysexec_result", ["3.7.3\\n", RAISE_ERROR])
@mock.patch("nox.virtualenv._SYSTEM", new="Windows")
@mock.patch.object(py.path.local, "sysfind")
def test__resolved_interpreter_windows_path_and_version_fails(
    sysfind, input_, sysfind_result, sysexec_result, make_one, patch_sysfind
):
    # Establish that if we get a standard pythonX.Y path, we look it
    # up via the path on Windows.
    venv, _ = make_one(interpreter=input_)

    # Trick the system into thinking that it cannot find
    # pythonX.Y up until the python-in-path check at the end.
    # Also, we don't give it a mock py launcher.
    # But we give it a mock python interpreter to find
    # in the system path.
    patch_sysfind(sysfind, ("python", "python.exe"), sysfind_result, sysexec_result)

    with pytest.raises(nox.virtualenv.InterpreterNotFound):
        venv._resolved_interpreter


@mock.patch("nox.virtualenv._SYSTEM", new="Windows")
@mock.patch.object(py._path.local.LocalPath, "check")
@mock.patch.object(py.path.local, "sysfind")
def test__resolved_interpreter_not_found(sysfind, check, make_one):
    # Establish that if an interpreter cannot be found at a standard
    # location on Windows, we raise a useful error.
    venv, _ = make_one(interpreter="python3.6")

    # We are on Windows, and nothing can be found.
    sysfind.return_value = None
    check.return_value = False

    # Run the test.
    with pytest.raises(nox.virtualenv.InterpreterNotFound):
        venv._resolved_interpreter


@mock.patch("nox.virtualenv._SYSTEM", new="Windows")
def test__resolved_interpreter_nonstandard(make_one):
    # Establish that we do not try to resolve non-standard locations
    # on Windows.
    venv, _ = make_one(interpreter="goofy")

    with pytest.raises(nox.virtualenv.InterpreterNotFound):
        venv._resolved_interpreter


@mock.patch("nox.virtualenv._SYSTEM", new="Linux")
@mock.patch.object(py.path.local, "sysfind", return_value=True)
def test__resolved_interpreter_cache_result(sysfind, make_one):
    venv, _ = make_one(interpreter="3.6")

    assert venv._resolved is None
    assert venv._resolved_interpreter == "python3.6"
    sysfind.assert_called_once_with("python3.6")
    # Check the cache and call again to make sure it is used.
    assert venv._resolved == "python3.6"
    assert venv._resolved_interpreter == "python3.6"
    assert sysfind.call_count == 1


@mock.patch("nox.virtualenv._SYSTEM", new="Linux")
@mock.patch.object(py.path.local, "sysfind", return_value=None)
def test__resolved_interpreter_cache_failure(sysfind, make_one):
    venv, _ = make_one(interpreter="3.7-32")

    assert venv._resolved is None
    with pytest.raises(nox.virtualenv.InterpreterNotFound) as exc_info:
        venv._resolved_interpreter
    caught = exc_info.value

    sysfind.assert_called_once_with("3.7-32")
    # Check the cache and call again to make sure it is used.
    assert venv._resolved is caught
    with pytest.raises(nox.virtualenv.InterpreterNotFound):
        venv._resolved_interpreter
    assert sysfind.call_count == 1<|MERGE_RESOLUTION|>--- conflicted
+++ resolved
@@ -24,11 +24,8 @@
 
 
 IS_WINDOWS = nox.virtualenv._SYSTEM == "Windows"
-<<<<<<< HEAD
+HAS_CONDA = shutil.which("conda") is not None
 RAISE_ERROR = "RAISE_ERROR"
-=======
-HAS_CONDA = shutil.which("conda") is not None
->>>>>>> 39b0f955
 
 
 @pytest.fixture
@@ -42,7 +39,16 @@
 
 
 @pytest.fixture
-<<<<<<< HEAD
+def make_conda(tmpdir):
+    def factory(*args, **kwargs):
+        location = tmpdir.join("condaenv")
+        venv = nox.virtualenv.CondaEnv(location.strpath, *args, **kwargs)
+        return (venv, location)
+
+    return factory
+
+
+@pytest.fixture
 def make_mocked_interpreter_path():
     def factory(path, sysexec_result):
         def mock_sysexec(*_):
@@ -59,18 +65,10 @@
         mock_python.configure_mock(**attrs)
 
         return mock_python
-=======
-def make_conda(tmpdir):
-    def factory(*args, **kwargs):
-        location = tmpdir.join("condaenv")
-        venv = nox.virtualenv.CondaEnv(location.strpath, *args, **kwargs)
-        return (venv, location)
->>>>>>> 39b0f955
 
     return factory
 
 
-<<<<<<< HEAD
 @pytest.fixture
 def patch_sysfind(make_mocked_interpreter_path):
     def patcher(sysfind, only_find, sysfind_result, sysexec_result):
@@ -91,8 +89,6 @@
     return patcher
 
 
-=======
->>>>>>> 39b0f955
 def test_process_env_constructor():
     penv = nox.virtualenv.ProcessEnv()
     assert not penv.bin
