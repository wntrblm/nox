version: 2
build:
  os: ubuntu-20.04
  tools:
    python: "3.10"

python:
<<<<<<< HEAD
  version: 3.9
  pip_install: true

requirements_file: requirements-test.txt
=======
  install:
    - requirements: requirements-test.txt
    - method: pip
      path: .
>>>>>>> 7eb37198
<|MERGE_RESOLUTION|>--- conflicted
+++ resolved
@@ -5,14 +5,7 @@
     python: "3.10"
 
 python:
-<<<<<<< HEAD
-  version: 3.9
-  pip_install: true
-
-requirements_file: requirements-test.txt
-=======
   install:
     - requirements: requirements-test.txt
     - method: pip
-      path: .
->>>>>>> 7eb37198
+      path: .