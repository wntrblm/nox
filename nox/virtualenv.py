--- conflicted
+++ resolved
@@ -160,14 +160,11 @@
     allowed_globals = ("conda",)  # type: ignore
 
     def __init__(
-<<<<<<< HEAD
         self,
         location: str,
         interpreter: Optional[str] = None,
         reuse_existing: bool = False,
-=======
-        self, location, interpreter=None, reuse_existing=False, venv_params=None
->>>>>>> a638d2d8
+        venv_params: Any = None,
     ):
         self.location_name = location
         self.location = os.path.abspath(location)
@@ -244,20 +241,12 @@
 
     def __init__(
         self,
-<<<<<<< HEAD
         location: str,
         interpreter: Optional[str] = None,
         reuse_existing: bool = False,
         *,
         venv: bool = False
-=======
-        location,
-        interpreter=None,
-        reuse_existing=False,
-        *,
-        venv=False,
-        venv_params=None
->>>>>>> a638d2d8
+        venv_params: Any = None
     ):
         self.location_name = location
         self.location = os.path.abspath(location)
