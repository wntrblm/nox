--- conflicted
+++ resolved
@@ -143,7 +143,6 @@
     return True
 
 
-<<<<<<< HEAD
 def _is_connected(hostname: str = None, url: str = None) -> bool:
     """
     Returns True if an internet connection is present. Supports two kind of checks:
@@ -174,7 +173,8 @@
         return False
     else:
         return True
-=======
+
+
 class PassthroughEnv(ProcessEnv):
     """Represents the environment used to run nox itself
 
@@ -183,7 +183,6 @@
     """
 
     pass
->>>>>>> 8dcefbf8
 
 
 class CondaEnv(ProcessEnv):
