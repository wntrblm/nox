# Copyright 2016 Alethea Katherine Flowers
#
# Licensed under the Apache License, Version 2.0 (the "License");
# you may not use this file except in compliance with the License.
# You may obtain a copy of the License at
#
#    http://www.apache.org/licenses/LICENSE-2.0
#
# Unless required by applicable law or agreed to in writing, software
# distributed under the License is distributed on an "AS IS" BASIS,
# WITHOUT WARRANTIES OR CONDITIONS OF ANY KIND, either express or implied.
# See the License for the specific language governing permissions and
# limitations under the License.

import os
import platform
import re
import shutil
import sys

import py

import nox.command
from nox.logger import logger

# Problematic environment variables that are stripped from all commands inside
# of a virtualenv. See https://github.com/theacodes/nox/issues/44
_BLACKLISTED_ENV_VARS = frozenset(
    ["PIP_RESPECT_VIRTUALENV", "PIP_REQUIRE_VIRTUALENV", "__PYVENV_LAUNCHER__"]
)
_SYSTEM = platform.system()


class InterpreterNotFound(OSError):
    def __init__(self, interpreter):
        super().__init__("Python interpreter {} not found".format(interpreter))
        self.interpreter = interpreter


class ProcessEnv:
    """A environment with a 'bin' directory and a set of 'env' vars."""

    # Does this environment provide any process isolation?
    is_sandboxed = False

    # Special programs that aren't included in the environment.
    allowed_globals = ()

    def __init__(self, bin=None, env=None):
        self._bin = bin
        self.env = os.environ.copy()

        if env is not None:
            self.env.update(env)

        for key in _BLACKLISTED_ENV_VARS:
            self.env.pop(key, None)

        if self.bin:
            self.env["PATH"] = os.pathsep.join([self.bin, self.env.get("PATH", "")])

    @property
    def bin(self):
        return self._bin


def locate_via_py(version):
    """Find the Python executable using the Windows Launcher.

    This is based on :pep:397 which details that executing
    ``py.exe -{version}`` should execute python with the requested
    version. We then make the python process print out its full
    executable path which we use as the location for the version-
    specific Python interpreter.

    Args:
        version (str): The desired Python version to pass to ``py.exe``. Of the form
            ``X.Y`` or ``X.Y-32``. For example, a usage of the Windows Launcher might
            be ``py -3.6-32``.

    Returns:
        Optional[str]: The full executable path for the Python ``version``,
        if it is found.
    """
    script = "import sys; print(sys.executable)"
    py_exe = py.path.local.sysfind("py")
    if py_exe is not None:
        try:
            return py_exe.sysexec("-" + version, "-c", script).strip()
        except py.process.cmdexec.Error:
            return None


<<<<<<< HEAD
def locate_using_path_and_version(version):
    """Check the PATH's python interpreter and return it if the version
    matches.

    On systems without version-named interpreters and with missing
    launcher (which is on all Windows Anaconda installations),
    we search the PATH for a plain "python" interpreter and accept it
    if its --version matches the specified interpreter version.

    Args:
        version (str): The desired Python version. Of the form ``X.Y``.

    Returns:
        Optional[str]: The full executable path for the Python ``version``,
        if it is found.
    """
    if not version:
        return None

    script = "import platform; print(platform.python_version())"
    path_python = py.path.local.sysfind("python")
    if path_python:
        try:
            prefix = "{}.".format(version)
            version_string = path_python.sysexec("-c", script).strip()
            if version_string.startswith(prefix):
                return str(path_python)
        except py.process.cmdexec.Error:
            return None

    return None
=======
def _clean_location(self):
    """Deletes any existing path-based environment"""
    if os.path.exists(self.location):
        if self.reuse_existing:
            return False
        else:
            shutil.rmtree(self.location)

    return True


class CondaEnv(ProcessEnv):
    """Conda environemnt management class.

    Args:
        location (str): The location on the filesystem where the conda environment
            should be created.
        interpreter (Optional[str]): The desired Python version. Of the form

            * ``X.Y``, e.g. ``3.5``
            * ``X.Y-32``. For example, a usage of the Windows Launcher might
              be ``py -3.6-32``
            * ``X.Y.Z``, e.g. ``3.4.9``
            * ``pythonX.Y``, e.g. ``python2.7``
            * A path in the filesystem to a Python executable

            If not specified, this will use the currently running Python.
        reuse_existing (Optional[bool]): Flag indicating if the conda environment
            should be reused if it already exists at ``location``.
    """

    is_sandboxed = True
    allowed_globals = ("conda",)

    def __init__(self, location, interpreter=None, reuse_existing=False):
        self.location_name = location
        self.location = os.path.abspath(location)
        self.interpreter = interpreter
        self.reuse_existing = reuse_existing
        super(CondaEnv, self).__init__()

    _clean_location = _clean_location

    @property
    def bin(self):
        """Returns the location of the conda env's bin folder."""
        if _SYSTEM == "Windows":
            return os.path.join(self.location, "Scripts")
        else:
            return os.path.join(self.location, "bin")

    def create(self):
        """Create the conda env."""
        if not self._clean_location():
            logger.debug(
                "Re-using existing conda env at {}.".format(self.location_name)
            )
            return False

        cmd = [
            "conda",
            "create",
            "--yes",
            "--prefix",
            self.location,
            # Ensure the pip package is installed.
            "pip",
        ]

        if self.interpreter:
            python_dep = "python={}".format(self.interpreter)
        else:
            python_dep = "python"
        cmd.append(python_dep)

        logger.info(
            "Creating conda env in {} with {}".format(self.location_name, python_dep)
        )
        nox.command.run(cmd, silent=True, log=False)

        return True
>>>>>>> 39b0f955


class VirtualEnv(ProcessEnv):
    """Virtualenv management class.

    Args:
        location (str): The location on the filesystem where the virtual environment
            should be created.
        interpreter (Optional[str]): The desired Python version. Of the form

            * ``X.Y``, e.g. ``3.5``
            * ``X.Y-32``. For example, a usage of the Windows Launcher might
              be ``py -3.6-32``
            * ``X.Y.Z``, e.g. ``3.4.9``
            * ``pythonX.Y``, e.g. ``python2.7``
            * A path in the filesystem to a Python executable

            If not specified, this will use the currently running Python.
        reuse_existing (Optional[bool]): Flag indicating if the virtual environment
            should be reused if it already exists at ``location``.
    """

    is_sandboxed = True

    def __init__(self, location, interpreter=None, reuse_existing=False):
        self.location_name = location
        self.location = os.path.abspath(location)
        self.interpreter = interpreter
        self._resolved = None
        self.reuse_existing = reuse_existing
        super(VirtualEnv, self).__init__()

    _clean_location = _clean_location

    @property
    def _resolved_interpreter(self):
        """Return the interpreter, appropriately resolved for the platform.

        Based heavily on tox's implementation (tox/interpreters.py).
        """
        # If there is no assigned interpreter, then use the same one used by
        # Nox.
        if isinstance(self._resolved, Exception):
            raise self._resolved

        if self._resolved is not None:
            return self._resolved

        if self.interpreter is None:
            self._resolved = sys.executable
            return self._resolved

        # Otherwise we need to divine the path to the interpreter. This is
        # designed to accept strings in the form of "2", "2.7", "2.7.13",
        # "2.7.13-32", "python2", "python2.4", etc.
        xy_version = ""
        cleaned_interpreter = self.interpreter

        # If this is just a X, X.Y, or X.Y.Z string, extract just the X / X.Y
        # part and add Python to the front of it.
        match = re.match(r"^(?P<xy_ver>\d(\.\d)?)(\.\d+)?$", self.interpreter)
        if match:
            xy_version = match.group("xy_ver")
            cleaned_interpreter = "python{}".format(xy_version)

        # If the cleaned interpreter is on the PATH, go ahead and return it.
        if py.path.local.sysfind(cleaned_interpreter):
            self._resolved = cleaned_interpreter
            return self._resolved

        # The rest of this is only applicable to Windows, so if we don't have
        # an interpreter by now, raise.
        if _SYSTEM != "Windows":
            self._resolved = InterpreterNotFound(self.interpreter)
            raise self._resolved

        # Allow versions of the form ``X.Y-32`` for Windows.
        match = re.match(r"^\d\.\d-32?$", cleaned_interpreter)
        if match:
            # preserve the "-32" suffix, as the Python launcher expects
            # it.
            xy_version = cleaned_interpreter

        path_from_launcher = locate_via_py(xy_version)
        if path_from_launcher:
            self._resolved = path_from_launcher
            return self._resolved

        path_from_version_param = locate_using_path_and_version(xy_version)
        if path_from_version_param:
            self._resolved = path_from_version_param
            return self._resolved

        # If we got this far, then we were unable to resolve the interpreter
        # to an actual executable; raise an exception.
        self._resolved = InterpreterNotFound(self.interpreter)
        raise self._resolved

    @property
    def bin(self):
        """Returns the location of the virtualenv's bin folder."""
        if _SYSTEM == "Windows":
            return os.path.join(self.location, "Scripts")
        else:
            return os.path.join(self.location, "bin")

    def create(self):
        """Create the virtualenv."""
        if not self._clean_location():
            logger.debug(
                "Re-using existing virtualenv at {}.".format(self.location_name)
            )
            return False

        cmd = [sys.executable, "-m", "virtualenv", self.location]

        if self.interpreter:
            cmd.extend(["-p", self._resolved_interpreter])

        logger.info(
            "Creating virtualenv using {} in {}".format(
                os.path.basename(self._resolved_interpreter), self.location_name
            )
        )
        nox.command.run(cmd, silent=True, log=False)

        return True<|MERGE_RESOLUTION|>--- conflicted
+++ resolved
@@ -91,7 +91,6 @@
             return None
 
 
-<<<<<<< HEAD
 def locate_using_path_and_version(version):
     """Check the PATH's python interpreter and return it if the version
     matches.
@@ -123,7 +122,8 @@
             return None
 
     return None
-=======
+
+
 def _clean_location(self):
     """Deletes any existing path-based environment"""
     if os.path.exists(self.location):
@@ -205,7 +205,6 @@
         nox.command.run(cmd, silent=True, log=False)
 
         return True
->>>>>>> 39b0f955
 
 
 class VirtualEnv(ProcessEnv):
