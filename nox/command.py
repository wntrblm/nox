# Copyright 2016 Alethea Katherine Flowers
#
# Licensed under the Apache License, Version 2.0 (the "License");
# you may not use this file except in compliance with the License.
# You may obtain a copy of the License at
#
#    http://www.apache.org/licenses/LICENSE-2.0
#
# Unless required by applicable law or agreed to in writing, software
# distributed under the License is distributed on an "AS IS" BASIS,
# WITHOUT WARRANTIES OR CONDITIONS OF ANY KIND, either express or implied.
# See the License for the specific language governing permissions and
# limitations under the License.

from __future__ import annotations

import os
import shlex
import shutil
import sys
from collections.abc import Iterable, Mapping, Sequence
from typing import Any

from nox.logger import logger
from nox.popen import popen

if sys.version_info < (3, 8):  # pragma: no cover
    from typing_extensions import Literal
else:  # pragma: no cover
    from typing import Literal


class CommandFailed(Exception):
    """Raised when an executed command returns a non-success status code."""

    def __init__(self, reason: str | None = None) -> None:
        super().__init__(reason)
        self.reason = reason


def which(program: str | os.PathLike[str], paths: Sequence[str] | None) -> str:
    """Finds the full path to an executable."""
    if paths is not None:
        full_path = shutil.which(program, path=os.pathsep.join(paths))
        if full_path:
            return os.fspath(full_path)

    full_path = shutil.which(program)
    if full_path:
        return os.fspath(full_path)

    logger.error(f"Program {program} not found.")
    raise CommandFailed(f"Program {program} not found")


<<<<<<< HEAD
def _clean_env(env: Mapping[str, str] | None) -> dict[str, str] | None:
    if env is None:
        return None

=======
def _clean_env(env: dict[str, str] | None) -> dict[str, str]:
>>>>>>> c1120f24
    clean_env = {}

    # Ensure systemroot is passed down, otherwise Windows will explode.
    if sys.platform == "win32":
        clean_env["SYSTEMROOT"] = os.environ.get("SYSTEMROOT", "")

    if env is not None:
        clean_env.update(env)

    return clean_env


def _shlex_join(args: Sequence[str | os.PathLike[str]]) -> str:
    return " ".join(shlex.quote(os.fspath(arg)) for arg in args)


def run(
    args: Sequence[str | os.PathLike[str]],
    *,
    env: Mapping[str, str] | None = None,
    silent: bool = False,
    paths: Sequence[str] | None = None,
    success_codes: Iterable[int] | None = None,
    log: bool = True,
    external: Literal["error"] | bool = False,
    **popen_kws: Any,
) -> str | bool:
    """Run a command-line program."""

    if success_codes is None:
        success_codes = [0]

    cmd, args = args[0], args[1:]
    full_cmd = f"{cmd} {_shlex_join(args)}"

    cmd_path = which(os.fspath(cmd), paths)
    str_args = [os.fspath(arg) for arg in args]

    if log:
        logger.info(full_cmd)

        is_external_tool = paths is not None and not any(
            cmd_path.startswith(path) for path in paths
        )
        if is_external_tool:
            if external == "error":
                logger.error(
                    f"Error: {cmd} is not installed into the virtualenv, it is located"
                    f" at {cmd_path}. Pass external=True into run() to explicitly allow"
                    " this."
                )
                raise CommandFailed("External program disallowed.")
            elif external is False:
                logger.warning(
                    f"Warning: {cmd} is not installed into the virtualenv, it is"
                    f" located at {cmd_path}. This might cause issues! Pass"
                    " external=True into run() to silence this message."
                )

    env = _clean_env(env)

    try:
        return_code, output = popen(
            [cmd_path, *str_args], silent=silent, env=env, **popen_kws
        )

        if return_code not in success_codes:
            suffix = ":" if silent else ""
            logger.error(
                f"Command {full_cmd} failed with exit code {return_code}{suffix}"
            )

            if silent:
                sys.stderr.write(output)

            raise CommandFailed(f"Returned code {return_code}")

        if output:
            logger.output(output)

        return output if silent else True

    except KeyboardInterrupt:
        logger.error("Interrupted...")
        raise<|MERGE_RESOLUTION|>--- conflicted
+++ resolved
@@ -53,14 +53,10 @@
     raise CommandFailed(f"Program {program} not found")
 
 
-<<<<<<< HEAD
 def _clean_env(env: Mapping[str, str] | None) -> dict[str, str] | None:
     if env is None:
         return None
 
-=======
-def _clean_env(env: dict[str, str] | None) -> dict[str, str]:
->>>>>>> c1120f24
     clean_env = {}
 
     # Ensure systemroot is passed down, otherwise Windows will explode.
