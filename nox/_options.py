--- conflicted
+++ resolved
@@ -139,10 +139,9 @@
     return command_args.envdir or noxfile_args.envdir or ".nox"
 
 
-<<<<<<< HEAD
 def _child_shutdown_timeout_merge_func(
     command_args: argparse.Namespace, noxfile_args: argparse.Namespace
-) -> Union[float, None]:
+) -> float | None:
     """Merge child_shutdown_timeout from command args and nox file.
 
     Args:
@@ -160,10 +159,7 @@
             return None
 
 
-def _sessions_default() -> Optional[List[str]]:
-=======
 def _sessions_default() -> list[str] | None:
->>>>>>> a35704f0
     """Looks at the NOXSESSION env var to set the default value for sessions."""
     nox_env = os.environ.get("NOXSESSION")
     env_sessions = nox_env.split(",") if nox_env else None
