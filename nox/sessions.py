# Copyright 2016 Alethea Katherine Flowers
#
# Licensed under the Apache License, Version 2.0 (the "License");
# you may not use this file except in compliance with the License.
# You may obtain a copy of the License at
#
#    http://www.apache.org/licenses/LICENSE-2.0
#
# Unless required by applicable law or agreed to in writing, software
# distributed under the License is distributed on an "AS IS" BASIS,
# WITHOUT WARRANTIES OR CONDITIONS OF ANY KIND, either express or implied.
# See the License for the specific language governing permissions and
# limitations under the License.

import argparse
import enum
import hashlib
import os
import re
import sys
import unicodedata
from typing import (Any, Callable, Dict, Iterable, List, Mapping, Optional,
                    Sequence, Union)

import nox.command
import py  # type: ignore
from nox import _typing
from nox.logger import logger
from nox.virtualenv import CondaEnv, ProcessEnv, VirtualEnv

if _typing.TYPE_CHECKING:
    from nox.manifest import Manifest


def _normalize_path(envdir: str, path: Union[str, bytes]) -> str:
    """Normalizes a string to be a "safe" filesystem path for a virtualenv."""
    if isinstance(path, bytes):
        path = path.decode("utf-8")

    path = unicodedata.normalize("NFKD", path).encode("ascii", "ignore")
    path = path.decode("ascii")
    path = re.sub(r"[^\w\s-]", "-", path).strip().lower()
    path = re.sub(r"[-\s]+", "-", path)
    path = path.strip("-")

    full_path = os.path.join(envdir, path)
    if len(full_path) > 100 - len("bin/pythonX.Y"):
        if len(envdir) < 100 - 9:
            path = hashlib.sha1(path.encode("ascii")).hexdigest()[:8]
            full_path = os.path.join(envdir, path)
            logger.warning("The virtualenv name was hashed to avoid being too long.")
        else:
            logger.error(
                "The virtualenv path {} is too long and will cause issues on "
                "some environments. Use the --envdir path to modify where "
                "nox stores virtualenvs.".format(full_path)
            )

    return full_path


class _SessionQuit(Exception):
    pass


class _SessionSkip(Exception):
    pass


class Status(enum.Enum):
    ABORTED = -1
    FAILED = 0
    SUCCESS = 1
    SKIPPED = 2


class Session:
    """The Session object is passed into each user-defined session function.

    This is your primary means for installing package and running commands in
    your Nox session.
    """

    __slots__ = ("_runner",)

    def __init__(self, runner: "SessionRunner") -> None:
        self._runner = runner

    @property
    def __dict__(self) -> "Dict[str, SessionRunner]":  # type: ignore
        """Attribute dictionary for object inspection.

        This is needed because ``__slots__`` turns off ``__dict__`` by
        default. Unlike a typical object, modifying the result of this
        dictionary won't allow modification of the instance.
        """
        return {"_runner": self._runner}

    @property
    def env(self) -> dict:
        """A dictionary of environment variables to pass into all commands."""
        return self._runner.venv.env  # type: ignore

    @property
    def posargs(self) -> List[str]:
        """This is set to any extra arguments
        passed to ``nox`` on the commandline."""
        return self._runner.global_config.posargs

    @property
    def virtualenv(self) -> Optional[ProcessEnv]:
        """The virtualenv that all commands are run in."""
        return self._runner.venv

    @property
    def python(self) -> Optional[Union[str, Sequence[str], bool]]:
        """The python version passed into ``@nox.session``."""
        return self._runner.func.python  # type: ignore

    @property
    def bin(self) -> str:
        """The bin directory for the virtualenv."""
        return self._runner.venv.bin  # type: ignore

    @property
    def interactive(self) -> bool:
        """Returns True if Nox is being run in an interactive session or False otherwise."""
        return not self._runner.global_config.non_interactive and sys.stdin.isatty()

    def chdir(self, dir: str) -> None:
        """Change the current working directory."""
        self.log("cd {}".format(dir))
        os.chdir(dir)

    cd = chdir
    """An alias for :meth:`chdir`."""

    def _run_func(
        self, func: Callable, args: Iterable[Any], kwargs: Mapping[str, Any]
    ) -> Any:
        """Legacy support for running a function through :func`run`."""
        self.log("{}(args={!r}, kwargs={!r})".format(func, args, kwargs))
        try:
            return func(*args, **kwargs)
        except Exception as e:
            logger.exception("Function {!r} raised {!r}.".format(func, e))
            raise nox.command.CommandFailed()

    def run(
        self, *args: str, env: Mapping[str, str] = None, **kwargs: Any
    ) -> Optional[Any]:
        """Run a command.

        Commands must be specified as a list of strings, for example::

            session.run('pytest', '-k', 'fast', 'tests/')
            session.run('flake8', '--import-order-style=google')

        You **can not** just pass everything as one string. For example, this
        **will not work**::

            session.run('pytest -k fast tests/')

        You can set environment variables for the command using ``env``::

            session.run(
                'bash', '-c', 'echo $SOME_ENV',
                env={'SOME_ENV': 'Hello'})

        You can also tell nox to treat non-zero exit codes as success using
        ``success_codes``. For example, if you wanted to treat the ``pytest``
        "tests discovered, but none selected" error as success::

            session.run(
                'pytest', '-k', 'not slow',
                success_codes=[0, 5])

        On Windows, builtin commands like ``del`` cannot be directly invoked,
        but you can use ``cmd /c`` to invoke them::

            session.run('cmd', '/c', 'del', 'docs/modules.rst')

        :param env: A dictionary of environment variables to expose to the
            command. By default, all environment variables are passed.
        :type env: dict or None
        :param bool silent: Silence command output, unless the command fails.
            ``False`` by default.
        :param success_codes: A list of return codes that are considered
            successful. By default, only ``0`` is considered success.
        :type success_codes: list, tuple, or None
        :param external: If False (the default) then programs not in the
            virtualenv path will cause a warning. If True, no warning will be
            emitted. These warnings can be turned into errors using
            ``--error-on-external-run``. This has no effect for sessions that
            do not have a virtualenv.
        :type external: bool
        """
        if not args:
            raise ValueError("At least one argument required to run().")

        if self._runner.global_config.install_only:
            logger.info("Skipping {} run, as --install-only is set.".format(args[0]))
            return None

        return self._run(*args, env=env, **kwargs)

    def _run(self, *args: str, env: Mapping[str, str] = None, **kwargs: Any) -> Any:
        """Like run(), except that it runs even if --install-only is provided."""
        # Legacy support - run a function given.
        if callable(args[0]):
            return self._run_func(args[0], args[1:], kwargs)

        # Combine the env argument with our virtualenv's env vars.
        if env is not None:
            overlay_env = env
            env = self.env.copy()
            env.update(overlay_env)
        else:
            env = self.env

        # If --error-on-external-run is specified, error on external programs.
        if self._runner.global_config.error_on_external_run:
            kwargs.setdefault("external", "error")

        # Allow all external programs when running outside a sandbox.
        if not self.virtualenv.is_sandboxed:  # type: ignore
            kwargs["external"] = True

        if args[0] in self.virtualenv.allowed_globals:  # type: ignore
            kwargs["external"] = True

        # Run a shell command.
        return nox.command.run(args, env=env, path=self.bin, **kwargs)

    def conda_install(self, *args: str, **kwargs: Any) -> None:
        """Install invokes `conda install`_ to install packages inside of the
        session's environment.

        To install packages directly::

            session.conda_install('pandas')
            session.conda_install('numpy', 'scipy')
            session.conda_install('--channel=conda-forge', 'dask==2.1.0')

        To install packages from a ``requirements.txt`` file::

            session.conda_install('--file', 'requirements.txt')
            session.conda_install('--file', 'requirements-dev.txt')

        To install the current package without clobbering conda-installed
        dependencies::

            session.install('.', '--no-deps')
            # Install in editable mode.
            session.install('-e', '.', '--no-deps')

        Additional keyword args are the same as for :meth:`run`.

        .. _conda install:
        """
        if not isinstance(self.virtualenv, CondaEnv):
            raise ValueError(
                "A session without a conda environment can not install dependencies from conda."
            )
        if not args:
            raise ValueError("At least one argument required to install().")

        if "silent" not in kwargs:
            kwargs["silent"] = True

        self._run(
            "conda",
            "install",
            "--yes",
            "--prefix",
            self.virtualenv.location,
            *args,
            external="error",
            **kwargs
        )

    def install(self, *args: str, **kwargs: Any) -> None:
        """Install invokes `pip`_ to install packages inside of the session's
        virtualenv.

        To install packages directly::

            session.install('pytest')
            session.install('requests', 'mock')
            session.install('requests[security]==2.9.1')

        To install packages from a ``requirements.txt`` file::

            session.install('-r', 'requirements.txt')
            session.install('-r', 'requirements-dev.txt')

        To install the current package::

            session.install('.')
            # Install in editable mode.
            session.install('-e', '.')

        Additional keyword args are the same as for :meth:`run`.

        .. _pip: https://pip.readthedocs.org
        """
        if not isinstance(self.virtualenv, (CondaEnv, VirtualEnv)):
            raise ValueError(
                "A session without a virtualenv can not install dependencies."
            )
        if not args:
            raise ValueError("At least one argument required to install().")

        if "silent" not in kwargs:
            kwargs["silent"] = True

        self._run("pip", "install", *args, external="error", **kwargs)

    def notify(self, target: "Union[str, SessionRunner]") -> None:
        """Place the given session at the end of the queue.

        This method is idempotent; multiple notifications to the same session
        have no effect.

        Args:
            target (Union[str, Callable]): The session to be notified. This
                may be specified as the appropriate string (same as used for
                ``nox -s``) or using the function object.
        """
        self._runner.manifest.notify(target)  # type: ignore

    def log(self, *args: Any, **kwargs: Any) -> None:
        """Outputs a log during the session."""
        logger.info(*args, **kwargs)

    def error(self, *args: Any, **kwargs: Any) -> "_typing.NoReturn":
        """Immediately aborts the session and optionally logs an error."""
        raise _SessionQuit(*args, **kwargs)  # type: ignore

    def skip(self, *args: Any, **kwargs: Any) -> "_typing.NoReturn":
        """Immediately skips the session and optionally logs a warning."""
        raise _SessionSkip(*args, **kwargs)  # type: ignore


class SessionRunner:
    def __init__(
        self,
        name: str,
        signatures: List[str],
        func: Callable,
        global_config: argparse.Namespace,
        manifest: "Optional[Manifest]" = None,
    ) -> None:
        self.name = name
        self.signatures = signatures
        self.func = func
        self.global_config = global_config
        self.manifest = manifest
        self.venv = None  # type: Optional[ProcessEnv]

    @property
    def description(self) -> Optional[str]:
        doc = self.func.__doc__
        if doc:
            first_line = doc.strip().split("\n")[0]
            return first_line
        return None

    def __str__(self) -> str:
        sigs = ", ".join(self.signatures)
        return "Session(name={}, signatures={})".format(self.name, sigs)

    @property
    def friendly_name(self) -> str:
        return self.signatures[0] if self.signatures else self.name

    def _create_venv(self) -> None:
        if self.func.python is False:  # type: ignore
            self.venv = ProcessEnv()
            return

        path = _normalize_path(self.global_config.envdir, self.friendly_name)
        reuse_existing = (
            self.func.reuse_venv  # type: ignore
            or self.global_config.reuse_existing_virtualenvs
        )

        if (
            not self.func.venv_backend  # type: ignore
            or self.func.venv_backend == "virtualenv"  # type: ignore
        ):
            self.venv = VirtualEnv(
                path,
<<<<<<< HEAD
                interpreter=self.func.python,  # type: ignore
                reuse_existing=reuse_existing,
=======
                interpreter=self.func.python,
                reuse_existing=reuse_existing,
                venv_params=self.func.venv_params,
>>>>>>> a638d2d8
            )
        elif self.func.venv_backend == "conda":  # type: ignore
            self.venv = CondaEnv(
                path,
<<<<<<< HEAD
                interpreter=self.func.python,  # type: ignore
                reuse_existing=reuse_existing,
=======
                interpreter=self.func.python,
                reuse_existing=reuse_existing,
                venv_params=self.func.venv_params,
>>>>>>> a638d2d8
            )
        elif self.func.venv_backend == "venv":  # type: ignore
            self.venv = VirtualEnv(
                path,
                interpreter=self.func.python,  # type: ignore
                reuse_existing=reuse_existing,
                venv=True,
                venv_params=self.func.venv_params,
            )
        else:
            raise ValueError(
                "Expected venv_backend one of ('virtualenv', 'conda', 'venv'), but got '{}'.".format(
                    self.func.venv_backend  # type: ignore
                )
            )

        self.venv.create()  # type: ignore

    def execute(self) -> "Result":
        logger.warning("Running session {}".format(self.friendly_name))

        try:
            # By default, nox should quietly change to the directory where
            # the noxfile.py file is located.
            cwd = py.path.local(
                os.path.realpath(os.path.dirname(self.global_config.noxfile))
            ).as_cwd()

            with cwd:
                self._create_venv()
                session = Session(self)
                self.func(session)

            # Nothing went wrong; return a success.
            return Result(self, Status.SUCCESS)

        except nox.virtualenv.InterpreterNotFound as exc:
            if self.global_config.error_on_missing_interpreters:
                return Result(self, Status.FAILED, reason=str(exc))
            else:
                return Result(self, Status.SKIPPED, reason=str(exc))

        except _SessionQuit as exc:
            return Result(self, Status.ABORTED, reason=str(exc))

        except _SessionSkip as exc:
            return Result(self, Status.SKIPPED, reason=str(exc))

        except nox.command.CommandFailed:
            return Result(self, Status.FAILED)

        except KeyboardInterrupt:
            logger.error("Session {} interrupted.".format(self.friendly_name))
            raise

        except Exception as exc:
            logger.exception(
                "Session {} raised exception {!r}".format(self.friendly_name, exc)
            )
            return Result(self, Status.FAILED)


class Result:
    """An object representing the result of a session."""

    def __init__(
        self, session: SessionRunner, status: Status, reason: Optional[str] = None
    ) -> None:
        """Initialize the Result object.

        Args:
            session (~nox.sessions.SessionRunner):
                The session runner which ran.
            status (~nox.sessions.Status): The final result status.
            reason (str): Additional info.
        """
        self.session = session
        self.status = status
        self.reason = reason

    def __bool__(self) -> bool:
        return self.status.value > 0

    def __nonzero__(self) -> bool:
        return self.__bool__()

    @property
    def imperfect(self) -> str:
        """Return the English imperfect tense for the status.

        Returns:
            str: A word or phrase representing the status.
        """
        if self.status == Status.SUCCESS:
            return "was successful"
        status = self.status.name.lower()
        if self.reason:
            return "{}: {}".format(status, self.reason)
        else:
            return status

    def log(self, message: str) -> None:
        """Log a message using the appropriate log function.

        Args:
            message (str): The message to be logged.
        """
        log_function = logger.info
        if self.status == Status.SUCCESS:
            log_function = logger.success
        if self.status == Status.SKIPPED:
            log_function = logger.warning
        if self.status.value <= 0:
            log_function = logger.error
        log_function(message)

    def serialize(self) -> Dict[str, Any]:
        """Return a serialized representation of this result.

        Returns:
            dict: The serialized result.
        """
        return {
            "args": getattr(self.session.func, "call_spec", {}),
            "name": self.session.name,
            "result": self.status.name.lower(),
            "result_code": self.status.value,
            "signatures": self.session.signatures,
        }<|MERGE_RESOLUTION|>--- conflicted
+++ resolved
@@ -391,26 +391,16 @@
         ):
             self.venv = VirtualEnv(
                 path,
-<<<<<<< HEAD
                 interpreter=self.func.python,  # type: ignore
                 reuse_existing=reuse_existing,
-=======
-                interpreter=self.func.python,
-                reuse_existing=reuse_existing,
-                venv_params=self.func.venv_params,
->>>>>>> a638d2d8
+                venv_params=self.func.venv_params,  # type: ignore
             )
         elif self.func.venv_backend == "conda":  # type: ignore
             self.venv = CondaEnv(
                 path,
-<<<<<<< HEAD
                 interpreter=self.func.python,  # type: ignore
                 reuse_existing=reuse_existing,
-=======
-                interpreter=self.func.python,
-                reuse_existing=reuse_existing,
-                venv_params=self.func.venv_params,
->>>>>>> a638d2d8
+                venv_params=self.func.venv_params,  # type: ignore
             )
         elif self.func.venv_backend == "venv":  # type: ignore
             self.venv = VirtualEnv(
