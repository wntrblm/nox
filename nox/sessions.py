--- conflicted
+++ resolved
@@ -273,14 +273,9 @@
 
     def run(
         self,
-<<<<<<< HEAD
         *args: str | os.PathLike[str],
         env: Mapping[str, str] | None = None,
-=======
-        *args: str,
-        env: dict[str, str] | None = None,
         include_outer_env: bool = True,
->>>>>>> c1120f24
         **kwargs: Any,
     ) -> Any | None:
         """Run a command.
@@ -397,14 +392,9 @@
 
     def run_always(
         self,
-<<<<<<< HEAD
         *args: str | os.PathLike[str],
         env: Mapping[str, str] | None = None,
-=======
-        *args: str,
-        env: dict[str, str] | None = None,
         include_outer_env: bool = True,
->>>>>>> c1120f24
         **kwargs: Any,
     ) -> Any | None:
         """Run a command **always**.
@@ -468,14 +458,9 @@
 
     def _run(
         self,
-<<<<<<< HEAD
         *args: str | os.PathLike[str],
         env: Mapping[str, str] | None = None,
-=======
-        *args: str,
-        env: dict[str, str] | None = None,
         include_outer_env: bool = True,
->>>>>>> c1120f24
         **kwargs: Any,
     ) -> Any:
         """Like run(), except that it runs even if --install-only is provided."""
