# Copyright 2017 Alethea Katherine Flowers
#
# Licensed under the Apache License, Version 2.0 (the "License");
# you may not use this file except in compliance with the License.
# You may obtain a copy of the License at
#
#    http://www.apache.org/licenses/LICENSE-2.0
#
# Unless required by applicable law or agreed to in writing, software
# distributed under the License is distributed on an "AS IS" BASIS,
# WITHOUT WARRANTIES OR CONDITIONS OF ANY KIND, either express or implied.
# See the License for the specific language governing permissions and
# limitations under the License.

"""Naively converts tox.ini files into noxfile.py files."""

from __future__ import annotations

import argparse
import os
import re
import sys
from configparser import ConfigParser
from pathlib import Path
from subprocess import check_output
from typing import Any, Iterable

import jinja2

if sys.version_info < (3, 9):
    from importlib_resources import files
else:
    from importlib.resources import files


__all__ = ["main"]


def __dir__() -> list[str]:
    return __all__


DATA = files("nox")

_TEMPLATE = jinja2.Template(
    DATA.joinpath("tox4_to_nox.jinja2").read_text(encoding="utf-8"),
    extensions=["jinja2.ext.do"],
)


def wrapjoin(seq: Iterable[Any]) -> str:
    """Wrap each item in single quotes and join them with a comma."""
    return ", ".join([f"'{item}'" for item in seq])


def fixname(envname: str) -> str:
    """
    Replace dashes with underscores. Tox 4+ requires valid identifiers for
    names already.
    """
    return envname.replace("-", "_").replace("testenv:", "")


def write_output_to_file(output: str, filename: str) -> None:
    """Write output to a file."""
    with open(filename, "w", encoding="utf-8") as outfile:
        outfile.write(output)


def main() -> None:
    parser = argparse.ArgumentParser(description="Converts toxfiles to noxfiles.")
    parser.add_argument("--output", default="noxfile.py")

    args = parser.parse_args()

    output = check_output(["tox", "config"], text=True, encoding="utf-8")  # noqa: S607
    original_config = ConfigParser()
    original_config.read_string(output)
    config: dict[str, dict[str, Any]] = {}

    for name, section in original_config.items():
        if name == "DEFAULT":
            continue

        config[name] = dict(section)
        # Convert set_env from string to dict
        set_env = {}
        for var in section.get("set_env", "").strip().splitlines():
            k, v = var.split("=")
            if k not in {
                "PYTHONHASHSEED",
                "PIP_DISABLE_PIP_VERSION_CHECK",
                "PYTHONIOENCODING",
            }:
                set_env[k] = v

        config[name]["set_env"] = set_env

        config[name]["commands"] = [
            wrapjoin(c.split()) for c in section["commands"].strip().splitlines()
        ]

        config[name]["deps"] = wrapjoin(
            [
                part
                for dep in section["deps"].strip().splitlines()
                for part in (dep.split() if dep.startswith("-r") else [dep])
            ]
        )

<<<<<<< HEAD
            config[name]["deps"] = wrapjoin(
                [
                    part
                    for dep in section["deps"].strip().splitlines()
                    for part in (dep.split() if dep.startswith("-r") else [dep])
                ]
            )

            for option in "skip_install", "use_develop":
                if section.get(option):
                    if section[option] == "False":
                        config[name][option] = False
                    else:
                        config[name][option] = True

            if os.path.isabs(section["base_python"]) or re.match(
                r"py\d+", section["base_python"]
            ):
                impl = (
                    "python" if section["py_impl"] == "cpython" else section["py_impl"]
                )
                config[name]["base_python"] = impl + section["py_dot_ver"]

            change_dir = Path(section.get("change_dir", ""))
            rel_to_cwd = change_dir.relative_to(Path.cwd())
            if str(rel_to_cwd) == ".":
                config[name]["change_dir"] = None
            else:
                config[name]["change_dir"] = rel_to_cwd

    else:
        config = tox.config.parseconfig([])
=======
        for option in "skip_install", "use_develop":
            if section.get(option):
                if section[option] == "False":
                    config[name][option] = False
                else:
                    config[name][option] = True

        if os.path.isabs(section["base_python"]) or re.match(
            r"py\d+", section["base_python"]
        ):
            impl = "python" if section["py_impl"] == "cpython" else section["py_impl"]
            config[name]["base_python"] = impl + section["py_dot_ver"]

        change_dir = Path(section.get("change_dir"))
        rel_to_cwd = change_dir.relative_to(Path.cwd())
        if str(rel_to_cwd) == ".":
            config[name]["change_dir"] = None
        else:
            config[name]["change_dir"] = rel_to_cwd
>>>>>>> 12b805ac

    output = _TEMPLATE.render(config=config, wrapjoin=wrapjoin, fixname=fixname)

    write_output_to_file(output, args.output)<|MERGE_RESOLUTION|>--- conflicted
+++ resolved
@@ -108,40 +108,6 @@
             ]
         )
 
-<<<<<<< HEAD
-            config[name]["deps"] = wrapjoin(
-                [
-                    part
-                    for dep in section["deps"].strip().splitlines()
-                    for part in (dep.split() if dep.startswith("-r") else [dep])
-                ]
-            )
-
-            for option in "skip_install", "use_develop":
-                if section.get(option):
-                    if section[option] == "False":
-                        config[name][option] = False
-                    else:
-                        config[name][option] = True
-
-            if os.path.isabs(section["base_python"]) or re.match(
-                r"py\d+", section["base_python"]
-            ):
-                impl = (
-                    "python" if section["py_impl"] == "cpython" else section["py_impl"]
-                )
-                config[name]["base_python"] = impl + section["py_dot_ver"]
-
-            change_dir = Path(section.get("change_dir", ""))
-            rel_to_cwd = change_dir.relative_to(Path.cwd())
-            if str(rel_to_cwd) == ".":
-                config[name]["change_dir"] = None
-            else:
-                config[name]["change_dir"] = rel_to_cwd
-
-    else:
-        config = tox.config.parseconfig([])
-=======
         for option in "skip_install", "use_develop":
             if section.get(option):
                 if section[option] == "False":
@@ -155,13 +121,12 @@
             impl = "python" if section["py_impl"] == "cpython" else section["py_impl"]
             config[name]["base_python"] = impl + section["py_dot_ver"]
 
-        change_dir = Path(section.get("change_dir"))
+        change_dir = Path(section.get("change_dir", ""))
         rel_to_cwd = change_dir.relative_to(Path.cwd())
         if str(rel_to_cwd) == ".":
             config[name]["change_dir"] = None
         else:
             config[name]["change_dir"] = rel_to_cwd
->>>>>>> 12b805ac
 
     output = _TEMPLATE.render(config=config, wrapjoin=wrapjoin, fixname=fixname)
 
